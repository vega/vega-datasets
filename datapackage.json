{
  "name": "vega-datasets",
  "description": "Common repository for example datasets used by Vega related projects. \nBSD-3-Clause license applies only to package code and infrastructure. Users should verify their use of datasets \ncomplies with the license terms of the original sources. Dataset license information, where included, \nis a reference starting point only and is provided without any warranty of accuracy or completeness.\n",
  "homepage": "http://github.com/vega/vega-datasets.git",
  "licenses": [
    {
      "name": "BSD-3-Clause",
      "path": "https://opensource.org/license/bsd-3-clause",
      "title": "The 3-Clause BSD License"
    }
  ],
  "contributors": [
    {
      "title": "UW Interactive Data Lab",
      "path": "http://idl.cs.washington.edu"
    },
    {
      "title": "vega-datasets contributors",
      "path": "https://github.com/vega/vega-datasets/graphs/contributors"
    }
  ],
  "version": "2.11.0",
<<<<<<< HEAD
  "created": "2024-12-21T03:45:20.071176+00:00",
=======
  "created": "2024-12-21T15:55:19.477787+00:00",
>>>>>>> 2f1c39fe
  "resources": [
    {
      "name": "7zip.png",
      "type": "file",
      "description": "Application icons from open-source software projects.",
      "path": "7zip.png",
      "scheme": "file",
      "format": "png",
      "mediatype": "image/png",
      "encoding": "utf-8",
      "bytes": 3969
    },
    {
      "name": "airports.csv",
      "type": "table",
      "path": "airports.csv",
      "scheme": "file",
      "format": "csv",
      "mediatype": "text/csv",
      "encoding": "utf-8",
      "bytes": 210365,
      "schema": {
        "fields": [
          {
            "name": "iata",
            "type": "string"
          },
          {
            "name": "name",
            "type": "string"
          },
          {
            "name": "city",
            "type": "string"
          },
          {
            "name": "state",
            "type": "string"
          },
          {
            "name": "country",
            "type": "string"
          },
          {
            "name": "latitude",
            "type": "number"
          },
          {
            "name": "longitude",
            "type": "number"
          }
        ]
      }
    },
    {
      "name": "annual-precip.json",
      "type": "json",
      "description": "A raster grid of global annual precipitation for the year 2016 at a resolution 1 degree of lon/lat per cell.",
      "sources": [
        {
          "title": "Climate Forecast System Version 2",
          "path": "https://www.ncdc.noaa.gov/data-access/model-data/model-datasets/climate-forecast-system-version2-cfsv2"
        }
      ],
      "path": "annual-precip.json",
      "scheme": "file",
      "format": "json",
      "mediatype": "text/json",
      "encoding": "utf-8",
      "bytes": 266265
    },
    {
      "name": "anscombe.json",
      "type": "table",
      "description": "Graphs in Statistical Analysis, F. J. Anscombe, The American Statistician.",
      "path": "anscombe.json",
      "scheme": "file",
      "format": "json",
      "mediatype": "text/json",
      "encoding": "utf-8",
      "bytes": 1703,
      "dialect": {
        "json": {
          "keyed": true
        }
      },
      "schema": {
        "fields": [
          {
            "name": "Series",
            "type": "string"
          },
          {
            "name": "X",
            "type": "integer"
          },
          {
            "name": "Y",
            "type": "number"
          }
        ]
      }
    },
    {
      "name": "barley.json",
      "type": "table",
      "description": "The result of a 1930s agricultural experiment in Minnesota, this dataset contains yields for 10 different varieties of barley at six different sites.\n\nIt was first published by agronomists F.R. Immer, H.K. Hayes, and L. Powers in the 1934 paper \"Statistical Determination of Barley Varietal Adaption\".\n\nR.A. Fisher's popularized its use in the field of statistics when he included it in his book \"The Design of Experiments\".\n\nSince then it has been used to demonstrate new statistical techniques, including the trellis charts developed by Richard Becker, William Cleveland and others in the 1990s.\n",
      "sources": [
        {
          "title": "The Design of Experiments Reference",
          "path": "https://en.wikipedia.org/wiki/The_Design_of_Experiments"
        },
        {
          "title": "Trellis Charts Paper",
          "path": "http://ml.stat.purdue.edu/stat695t/writings/TrellisDesignControl.pdf"
        }
      ],
      "path": "barley.json",
      "scheme": "file",
      "format": "json",
      "mediatype": "text/json",
      "encoding": "utf-8",
      "bytes": 8487,
      "dialect": {
        "json": {
          "keyed": true
        }
      },
      "schema": {
        "fields": [
          {
            "name": "yield",
            "type": "number"
          },
          {
            "name": "variety",
            "type": "string"
          },
          {
            "name": "year",
            "type": "integer"
          },
          {
            "name": "site",
            "type": "string"
          }
        ]
      }
    },
    {
      "name": "birdstrikes.csv",
      "type": "table",
      "description": "Records of reported wildlife strikes received by the U.S. FAA",
      "sources": [
        {
          "title": "FAA Wildlife Strike Database",
          "path": "http://wildlife.faa.gov"
        }
      ],
      "path": "birdstrikes.csv",
      "scheme": "file",
      "format": "csv",
      "mediatype": "text/csv",
      "encoding": "utf-8",
      "bytes": 1223329,
      "schema": {
        "fields": [
          {
            "name": "Airport Name",
            "type": "string"
          },
          {
            "name": "Aircraft Make Model",
            "type": "string"
          },
          {
            "name": "Effect Amount of damage",
            "type": "string"
          },
          {
            "name": "Flight Date",
            "type": "date"
          },
          {
            "name": "Aircraft Airline Operator",
            "type": "string"
          },
          {
            "name": "Origin State",
            "type": "string"
          },
          {
            "name": "Phase of flight",
            "type": "string"
          },
          {
            "name": "Wildlife Size",
            "type": "string"
          },
          {
            "name": "Wildlife Species",
            "type": "string"
          },
          {
            "name": "Time of day",
            "type": "string"
          },
          {
            "name": "Cost Other",
            "type": "integer"
          },
          {
            "name": "Cost Repair",
            "type": "integer"
          },
          {
            "name": "Cost Total $",
            "type": "integer"
          },
          {
            "name": "Speed IAS in knots",
            "type": "integer"
          }
        ]
      }
    },
    {
      "name": "budget.json",
      "type": "table",
      "description": "Historical and forecasted federal revenue/receipts produced in 2016 by the U.S. Office of Management and Budget.",
      "sources": [
        {
          "title": "Office of Management and Budget - Budget FY 2016 - Receipts",
          "path": "https://www.govinfo.gov/app/details/BUDGET-2016-DB/BUDGET-2016-DB-3"
        }
      ],
      "path": "budget.json",
      "scheme": "file",
      "format": "json",
      "mediatype": "text/json",
      "encoding": "utf-8",
      "bytes": 391353,
      "dialect": {
        "json": {
          "keyed": true
        }
      },
      "schema": {
        "fields": [
          {
            "name": "Source Category Code",
            "type": "integer"
          },
          {
            "name": "Source category name",
            "type": "string"
          },
          {
            "name": "Source subcategory",
            "type": "integer"
          },
          {
            "name": "Source subcategory name",
            "type": "string"
          },
          {
            "name": "Agency code",
            "type": "integer"
          },
          {
            "name": "Agency name",
            "type": "string"
          },
          {
            "name": "Bureau code",
            "type": "integer"
          },
          {
            "name": "Bureau name",
            "type": "string"
          },
          {
            "name": "Account code",
            "type": "integer"
          },
          {
            "name": "Account name",
            "type": "string"
          },
          {
            "name": "Treasury Agency code",
            "type": "integer"
          },
          {
            "name": "On- or off-budget",
            "type": "string"
          },
          {
            "name": "1962",
            "type": "string"
          },
          {
            "name": "1963",
            "type": "string"
          },
          {
            "name": "1964",
            "type": "string"
          },
          {
            "name": "1965",
            "type": "string"
          },
          {
            "name": "1966",
            "type": "string"
          },
          {
            "name": "1967",
            "type": "string"
          },
          {
            "name": "1968",
            "type": "string"
          },
          {
            "name": "1969",
            "type": "string"
          },
          {
            "name": "1970",
            "type": "string"
          },
          {
            "name": "1971",
            "type": "string"
          },
          {
            "name": "1972",
            "type": "string"
          },
          {
            "name": "1973",
            "type": "string"
          },
          {
            "name": "1974",
            "type": "string"
          },
          {
            "name": "1975",
            "type": "string"
          },
          {
            "name": "1976",
            "type": "string"
          },
          {
            "name": "TQ",
            "type": "string"
          },
          {
            "name": "1977",
            "type": "string"
          },
          {
            "name": "1978",
            "type": "string"
          },
          {
            "name": "1979",
            "type": "string"
          },
          {
            "name": "1980",
            "type": "string"
          },
          {
            "name": "1981",
            "type": "string"
          },
          {
            "name": "1982",
            "type": "string"
          },
          {
            "name": "1983",
            "type": "string"
          },
          {
            "name": "1984",
            "type": "string"
          },
          {
            "name": "1985",
            "type": "string"
          },
          {
            "name": "1986",
            "type": "string"
          },
          {
            "name": "1987",
            "type": "string"
          },
          {
            "name": "1988",
            "type": "string"
          },
          {
            "name": "1989",
            "type": "string"
          },
          {
            "name": "1990",
            "type": "string"
          },
          {
            "name": "1991",
            "type": "string"
          },
          {
            "name": "1992",
            "type": "string"
          },
          {
            "name": "1993",
            "type": "string"
          },
          {
            "name": "1994",
            "type": "string"
          },
          {
            "name": "1995",
            "type": "string"
          },
          {
            "name": "1996",
            "type": "string"
          },
          {
            "name": "1997",
            "type": "string"
          },
          {
            "name": "1998",
            "type": "string"
          },
          {
            "name": "1999",
            "type": "string"
          },
          {
            "name": "2000",
            "type": "string"
          },
          {
            "name": "2001",
            "type": "string"
          },
          {
            "name": "2002",
            "type": "string"
          },
          {
            "name": "2003",
            "type": "string"
          },
          {
            "name": "2004",
            "type": "string"
          },
          {
            "name": "2005",
            "type": "string"
          },
          {
            "name": "2006",
            "type": "string"
          },
          {
            "name": "2007",
            "type": "string"
          },
          {
            "name": "2008",
            "type": "string"
          },
          {
            "name": "2009",
            "type": "string"
          },
          {
            "name": "2010",
            "type": "string"
          },
          {
            "name": "2011",
            "type": "string"
          },
          {
            "name": "2012",
            "type": "string"
          },
          {
            "name": "2013",
            "type": "string"
          },
          {
            "name": "2014",
            "type": "string"
          },
          {
            "name": "2015",
            "type": "string"
          },
          {
            "name": "2016",
            "type": "string"
          },
          {
            "name": "2017",
            "type": "string"
          },
          {
            "name": "2018",
            "type": "string"
          },
          {
            "name": "2019",
            "type": "string"
          },
          {
            "name": "2020",
            "type": "string"
          }
        ]
      }
    },
    {
      "name": "budgets.json",
      "type": "table",
      "path": "budgets.json",
      "scheme": "file",
      "format": "json",
      "mediatype": "text/json",
      "encoding": "utf-8",
      "bytes": 18079,
      "dialect": {
        "json": {
          "keyed": true
        }
      },
      "schema": {
        "fields": [
          {
            "name": "budgetYear",
            "type": "integer"
          },
          {
            "name": "forecastYear",
            "type": "integer"
          },
          {
            "name": "value",
            "type": "number"
          }
        ]
      }
    },
    {
      "name": "burtin.json",
      "type": "table",
      "description": "The burtin.json dataset is based on graphic designer Will Burtin's 1951 visualization of antibiotic effectiveness, originally published in Scope Magazine.\n\nThe dataset compares the performance of three antibiotics against 16 different bacteria.\n\nNumerical values in the dataset represent the minimum inhibitory concentration (MIC) of each antibiotic, measured in units per milliliter, with lower values indicating higher antibiotic effectiveness.\n\nThe dataset was featured as an example in the Protovis project, a precursor to D3.js.\n\nAs noted in the Protovis example, \"Recreating this display revealed some minor errors in the original: a missing grid line at 0.01 μg/ml, and an exaggeration of some values for penicillin\".\n\nThe vega-datsets version is largely consistent with the Protovis version of the dataset, with one correction (changing 'Brucella antracis' to the correct 'Bacillus anthracis') and the addition of a new column, 'Genus', to group related bacterial species together.\n\nThe caption of the original 1951 [visualization](https://graphicdesignarchives.org/wp-content/uploads/wmgda_8616c.jpg) \nreads as follows:\n\n> ## Antibacterial ranges of Neomycin, Penicillin and Streptomycin\n>\n>\n> The chart compares the in vitro sensitivities to neomycin of some of the common pathogens (gram+ in red and gram- in blue) with their sensitivities to penicillin, and streptomycin.\n>\n> The effectiveness of the antibiotics is expressed as the highest dilution in μ/ml. which inhibits the test organism.\n>\n> High dilutions are toward the periphery; consequently the length of the colored bar is proportional to the effectiveness.\n>\n> It is apparent that neomycin is especially effective against Staph. albus and aureus, Streph. fecalis, A. aerogenes, S. typhosa, E. coli, Ps. aeruginosa, Br. abortus, K. pneumoniae, Pr. vulgaris, S. schottmuelleri and M. tuberculosis.\n>\n> Unfortunately, some strains of proteus, pseudomonas and hemolytic streptococcus are resistant to neomycin, although the majority of these are sensitive to neomycin.\n>\n> It also inhibits actinomycetes, but is inactive against viruses and fungi. Its mode of action is not understood.\n",
      "sources": [
        {
          "title": "Scope Magazine",
          "path": "https://graphicdesignarchives.org/projects/scope-magazine-vol-iii-5/"
        },
        {
          "title": "Protovis Antibiotics Example",
          "path": "https://mbostock.github.io/protovis/ex/antibiotics-burtin.html"
        }
      ],
      "path": "burtin.json",
      "scheme": "file",
      "format": "json",
      "mediatype": "text/json",
      "encoding": "utf-8",
      "bytes": 2743,
      "dialect": {
        "json": {
          "keyed": true
        }
      },
      "schema": {
        "fields": [
          {
            "name": "Bacteria",
            "type": "string"
          },
          {
            "name": "Penicillin",
            "type": "number"
          },
          {
            "name": "Streptomycin",
            "type": "number"
          },
          {
            "name": "Neomycin",
            "type": "number"
          },
          {
            "name": "Gram_Staining",
            "type": "string"
          },
          {
            "name": "Genus",
            "type": "string"
          }
        ]
      }
    },
    {
      "name": "cars.json",
      "type": "table",
      "description": "Collection of car specifications and performance metrics from various automobile manufacturers.",
      "sources": [
        {
          "title": "StatLib Datasets Archive",
          "path": "http://lib.stat.cmu.edu/datasets/"
        }
      ],
      "path": "cars.json",
      "scheme": "file",
      "format": "json",
      "mediatype": "text/json",
      "encoding": "utf-8",
      "bytes": 100492,
      "dialect": {
        "json": {
          "keyed": true
        }
      },
      "schema": {
        "fields": [
          {
            "name": "Name",
            "type": "string"
          },
          {
            "name": "Miles_per_Gallon",
            "type": "integer"
          },
          {
            "name": "Cylinders",
            "type": "integer"
          },
          {
            "name": "Displacement",
            "type": "number"
          },
          {
            "name": "Horsepower",
            "type": "integer"
          },
          {
            "name": "Weight_in_lbs",
            "type": "integer"
          },
          {
            "name": "Acceleration",
            "type": "number"
          },
          {
            "name": "Year",
            "type": "date"
          },
          {
            "name": "Origin",
            "type": "string"
          }
        ]
      }
    },
    {
      "name": "co2-concentration.csv",
      "type": "table",
      "description": "Scripps CO2 program data ut modified to only include date, CO2, seasonally adjusted CO2. \nOnly includes rows with valid data.",
      "sources": [
        {
          "title": "Scripps CO2 Program",
          "path": "https://scrippsco2.ucsd.edu/data/atmospheric_co2/primary_mlo_co2_record"
        }
      ],
      "path": "co2-concentration.csv",
      "scheme": "file",
      "format": "csv",
      "mediatype": "text/csv",
      "encoding": "utf-8",
      "bytes": 18547,
      "schema": {
        "fields": [
          {
            "name": "Date",
            "type": "date"
          },
          {
            "name": "CO2",
            "type": "number"
          },
          {
            "name": "adjusted CO2",
            "type": "number"
          }
        ]
      }
    },
    {
      "name": "countries.json",
      "type": "table",
      "description": "This dataset combines key demographic indicators (life expectancy at birth and\nfertility rate measured as babies per woman) for various countries from 1955 to 2000 at 5-year\nintervals. It includes both current values and adjacent time period values (previous and next)\nfor each indicator. Gapminder's [data documentation](https://www.gapminder.org/data/documentation/) \nnotes that its philosophy is to fill data gaps with estimates and use current\ngeographic boundaries for historical data. Gapminder states that it aims to \"show people the\nbig picture\" rather than support detailed numeric analysis.",
      "licenses": [
        {
          "title": "Creative Commons Attribution 4.0 International",
          "path": "https://www.gapminder.org/free-material/"
        }
      ],
      "sources": [
        {
          "title": "Gapminder Foundation - Life Expectancy",
          "path": "https://docs.google.com/spreadsheets/d/1RehxZjXd7_rG8v2pJYV6aY0J3LAsgUPDQnbY4dRdiSs/edit?gid=176703676#gid=176703676",
          "version": "14"
        },
        {
          "title": "Gapminder Foundation - Fertility",
          "path": "https://docs.google.com/spreadsheets/d/1aLtIpAWvDGGa9k2XXEz6hZugWn0wCd5nmzaRPPjbYNA/edit?gid=176703676#gid=176703676",
          "version": "14"
        }
      ],
      "path": "countries.json",
      "scheme": "file",
      "format": "json",
      "mediatype": "text/json",
      "encoding": "utf-8",
      "bytes": 99457,
      "dialect": {
        "json": {
          "keyed": true
        }
      },
      "schema": {
        "fields": [
          {
            "name": "_comment",
            "type": "string"
          },
          {
            "name": "year",
            "type": "integer",
            "description": "Years from 1955 to 2000 at 5-year intervals"
          },
          {
            "name": "fertility",
            "type": "number",
            "description": "Fertility rate (average number of children per woman) for the given year"
          },
          {
            "name": "life_expect",
            "type": "number",
            "description": "Life expectancy in years for the given year"
          },
          {
            "name": "n_fertility",
            "type": "number",
            "description": "Fertility rate for the next 5-year interval"
          },
          {
            "name": "n_life_expect",
            "type": "number",
            "description": "Life expectancy for the next 5-year interval"
          },
          {
            "name": "country",
            "type": "string",
            "description": "Name of the country"
          }
        ]
      }
    },
    {
      "name": "crimea.json",
      "type": "table",
      "description": "This dataset, which informed Florence Nightingale's groundbreaking work in public health, details \nmonthly mortality rates from British military hospitals during the Crimean War (1854-1856). \n\nNightingale credits Dr. William Farr for compiling the data from the 1858 [Medical and Surgical \nHistory of the British Army](http://resource.nlm.nih.gov/62510370R). The dataset categorizes \ndeaths into \"zymotic\" diseases (preventable infectious diseases), wounds/injuries, and other causes. \nCovering the period from April 1854 to March 1856, the dataset includes monthly army strength \nalongside mortality figures. Nightingale transformed this data into her now-famous [polar area \ndiagrams](https://iiif.lib.harvard.edu/manifests/view/drs:7420433$25i). \n\nThe annual mortality rates plotted in the chart can be calculated from the dataset using the formula \n> (Deaths × 1000 × 12) / Army Size. \n\nAs [The Lancet](https://pmc.ncbi.nlm.nih.gov/articles/PMC7252134/) argued in 2020, Nightingale's \ninnovative visualizations proved that \"far more men died of disease, infection, and exposure \nthan in battle—a fact that shocked the British nation.\" Her work also vividly illustrated \nthe dramatic impact of sanitary reforms, particularly in reducing preventable deaths.",
      "sources": [
        {
          "title": "Nightingale, Florence. A contribution to the sanitary history of the British army during the late war with Russia. London : John W. Parker and Son, 1859. Table II. Table showing the Estimated Average Monthly Strength of the Army; and the Deaths and Annual Rate of Mortality per 1,000 in each month, from April 1854, to March 1856 (inclusive), in the Hospitals of the Army in the East\n",
          "path": "https://nrs.lib.harvard.edu/urn-3:hms.count:1177146?n=21"
        }
      ],
      "path": "crimea.json",
      "scheme": "file",
      "format": "json",
      "mediatype": "text/json",
      "encoding": "utf-8",
<<<<<<< HEAD
      "bytes": 2183,
=======
      "bytes": 1737,
>>>>>>> 2f1c39fe
      "dialect": {
        "json": {
          "keyed": true
        }
      },
      "schema": {
        "fields": [
          {
            "name": "date",
            "type": "date",
            "description": "First day of each month during the observation period, in ISO 8601 format (YYYY-MM-DD)"
          },
          {
            "name": "wounds",
            "type": "integer",
            "description": "Deaths from \"Wounds and Injuries\" which comprised: Luxatio (dislocation), Sub-Luxatio (partial dislocation), Vulnus Sclopitorum (gunshot wounds), Vulnus Incisum (incised wounds), Contusio (bruising), Fractura (fractures), Ambustio (burns) and Concussio-Cerebri (brain concussion)"
          },
          {
            "name": "other",
            "type": "integer",
            "description": "Deaths from All Other Causes"
          },
          {
            "name": "disease",
            "type": "integer",
            "description": "Deaths from Zymotic Diseases (preventable infectious diseases)"
          },
          {
            "name": "army_size",
            "type": "integer",
            "description": "Estimated Average Monthly Strength of the Army"
          }
        ]
      }
    },
    {
      "name": "disasters.csv",
      "type": "table",
      "description": "Annual number of deaths from disasters.",
      "sources": [
        {
          "title": "Our World in Data - Natural Catastrophes",
          "path": "https://ourworldindata.org/natural-catastrophes"
        }
      ],
      "path": "disasters.csv",
      "scheme": "file",
      "format": "csv",
      "mediatype": "text/csv",
      "encoding": "utf-8",
      "bytes": 18840,
      "schema": {
        "fields": [
          {
            "name": "Entity",
            "type": "string"
          },
          {
            "name": "Year",
            "type": "integer"
          },
          {
            "name": "Deaths",
            "type": "integer"
          }
        ]
      }
    },
    {
      "name": "driving.json",
      "type": "table",
      "sources": [
        {
          "title": "New York Times",
          "path": "https://archive.nytimes.com/www.nytimes.com/imagepages/2010/05/02/business/02metrics.html"
        }
      ],
      "path": "driving.json",
      "scheme": "file",
      "format": "json",
      "mediatype": "text/json",
      "encoding": "utf-8",
      "bytes": 3461,
      "dialect": {
        "json": {
          "keyed": true
        }
      },
      "schema": {
        "fields": [
          {
            "name": "side",
            "type": "string"
          },
          {
            "name": "year",
            "type": "integer"
          },
          {
            "name": "miles",
            "type": "integer"
          },
          {
            "name": "gas",
            "type": "number"
          }
        ]
      }
    },
    {
      "name": "earthquakes.json",
      "type": "json",
      "description": "Earthquake data retrieved Feb 6, 2018",
      "sources": [
        {
          "title": "USGS Earthquake Feed",
          "path": "https://earthquake.usgs.gov/earthquakes/feed/v1.0/summary/all_week.geojson"
        }
      ],
      "path": "earthquakes.json",
      "scheme": "file",
      "format": "geojson",
      "mediatype": "text/geojson",
      "encoding": "utf-8",
      "bytes": 1219853
    },
    {
      "name": "ffox.png",
      "type": "file",
      "description": "Application icons from open-source software projects.",
      "path": "ffox.png",
      "scheme": "file",
      "format": "png",
      "mediatype": "image/png",
      "encoding": "utf-8",
      "bytes": 17628
    },
    {
      "name": "flare-dependencies.json",
      "type": "table",
      "path": "flare-dependencies.json",
      "scheme": "file",
      "format": "json",
      "mediatype": "text/json",
      "encoding": "utf-8",
      "bytes": 34600,
      "dialect": {
        "json": {
          "keyed": true
        }
      },
      "schema": {
        "fields": [
          {
            "name": "source",
            "type": "integer"
          },
          {
            "name": "target",
            "type": "integer"
          }
        ]
      }
    },
    {
      "name": "flare.json",
      "type": "table",
      "path": "flare.json",
      "scheme": "file",
      "format": "json",
      "mediatype": "text/json",
      "encoding": "utf-8",
      "bytes": 20638,
      "dialect": {
        "json": {
          "keyed": true
        }
      },
      "schema": {
        "fields": [
          {
            "name": "id",
            "type": "integer"
          },
          {
            "name": "name",
            "type": "string"
          }
        ]
      }
    },
    {
      "name": "flights-10k.json",
      "type": "table",
      "description": "Flight delay statistics from U.S. Bureau of Transportation Statistics. Transformed using `/scripts/flights.py`",
      "sources": [
        {
          "title": "U.S. Bureau of Transportation Statistics",
          "path": "https://www.transtats.bts.gov/DL_SelectFields.asp?gnoyr_VQ=FGJ&QO_fu146_anzr=b0-gvzr"
        }
      ],
      "path": "flights-10k.json",
      "scheme": "file",
      "format": "json",
      "mediatype": "text/json",
      "encoding": "utf-8",
      "bytes": 892400,
      "dialect": {
        "json": {
          "keyed": true
        }
      },
      "schema": {
        "fields": [
          {
            "name": "date",
            "type": "string"
          },
          {
            "name": "delay",
            "type": "integer"
          },
          {
            "name": "distance",
            "type": "integer"
          },
          {
            "name": "origin",
            "type": "string"
          },
          {
            "name": "destination",
            "type": "string"
          }
        ]
      }
    },
    {
      "name": "flights-200k.arrow",
      "type": "table",
      "description": "Flight delay statistics from U.S. Bureau of Transportation Statistics. Transformed using `/scripts/flights.py`",
      "sources": [
        {
          "title": "U.S. Bureau of Transportation Statistics",
          "path": "https://www.transtats.bts.gov/DL_SelectFields.asp?gnoyr_VQ=FGJ&QO_fu146_anzr=b0-gvzr"
        }
      ],
      "path": "flights-200k.arrow",
      "scheme": "file",
      "format": ".arrow",
      "mediatype": "application/vnd.apache.arrow.file",
      "bytes": 662832,
      "schema": {
        "fields": [
          {
            "name": "delay",
            "type": "integer"
          },
          {
            "name": "distance",
            "type": "integer"
          },
          {
            "name": "time",
            "type": "number"
          }
        ]
      }
    },
    {
      "name": "flights-200k.json",
      "type": "table",
      "description": "Flight delay statistics from U.S. Bureau of Transportation Statistics. Transformed using `/scripts/flights.py`",
      "sources": [
        {
          "title": "U.S. Bureau of Transportation Statistics",
          "path": "https://www.transtats.bts.gov/DL_SelectFields.asp?gnoyr_VQ=FGJ&QO_fu146_anzr=b0-gvzr"
        }
      ],
      "path": "flights-200k.json",
      "scheme": "file",
      "format": "json",
      "mediatype": "text/json",
      "encoding": "utf-8",
      "bytes": 9863892,
      "dialect": {
        "json": {
          "keyed": true
        }
      },
      "schema": {
        "fields": [
          {
            "name": "delay",
            "type": "integer"
          },
          {
            "name": "distance",
            "type": "integer"
          },
          {
            "name": "time",
            "type": "number"
          }
        ]
      }
    },
    {
      "name": "flights-20k.json",
      "type": "table",
      "description": "Flight delay statistics from U.S. Bureau of Transportation Statistics. Transformed using `/scripts/flights.py`",
      "sources": [
        {
          "title": "U.S. Bureau of Transportation Statistics",
          "path": "https://www.transtats.bts.gov/DL_SelectFields.asp?gnoyr_VQ=FGJ&QO_fu146_anzr=b0-gvzr"
        }
      ],
      "path": "flights-20k.json",
      "scheme": "file",
      "format": "json",
      "mediatype": "text/json",
      "encoding": "utf-8",
      "bytes": 1784867,
      "dialect": {
        "json": {
          "keyed": true
        }
      },
      "schema": {
        "fields": [
          {
            "name": "date",
            "type": "string"
          },
          {
            "name": "delay",
            "type": "integer"
          },
          {
            "name": "distance",
            "type": "integer"
          },
          {
            "name": "origin",
            "type": "string"
          },
          {
            "name": "destination",
            "type": "string"
          }
        ]
      }
    },
    {
      "name": "flights-2k.json",
      "type": "table",
      "description": "Flight delay statistics from U.S. Bureau of Transportation Statistics. Transformed using `/scripts/flights.py`",
      "sources": [
        {
          "title": "U.S. Bureau of Transportation Statistics",
          "path": "https://www.transtats.bts.gov/DL_SelectFields.asp?gnoyr_VQ=FGJ&QO_fu146_anzr=b0-gvzr"
        }
      ],
      "path": "flights-2k.json",
      "scheme": "file",
      "format": "json",
      "mediatype": "text/json",
      "encoding": "utf-8",
      "bytes": 178495,
      "dialect": {
        "json": {
          "keyed": true
        }
      },
      "schema": {
        "fields": [
          {
            "name": "date",
            "type": "string"
          },
          {
            "name": "delay",
            "type": "integer"
          },
          {
            "name": "distance",
            "type": "integer"
          },
          {
            "name": "origin",
            "type": "string"
          },
          {
            "name": "destination",
            "type": "string"
          }
        ]
      }
    },
    {
      "name": "flights-3m.parquet",
      "type": "table",
      "description": "Flight delay statistics from U.S. Bureau of Transportation Statistics. Transformed using `/scripts/flights.py`",
      "sources": [
        {
          "title": "U.S. Bureau of Transportation Statistics",
          "path": "https://www.transtats.bts.gov/DL_SelectFields.asp?gnoyr_VQ=FGJ&QO_fu146_anzr=b0-gvzr"
        }
      ],
      "path": "flights-3m.parquet",
      "scheme": "file",
      "format": "parquet",
      "mediatype": "application/parquet",
      "bytes": 13493022,
      "schema": {
        "fields": [
          {
            "name": "date",
            "type": "datetime"
          },
          {
            "name": "delay",
            "type": "integer"
          },
          {
            "name": "distance",
            "type": "integer"
          },
          {
            "name": "origin",
            "type": "string"
          },
          {
            "name": "destination",
            "type": "string"
          }
        ]
      }
    },
    {
      "name": "flights-5k.json",
      "type": "table",
      "description": "Flight delay statistics from U.S. Bureau of Transportation Statistics. Transformed using `/scripts/flights.py`",
      "sources": [
        {
          "title": "U.S. Bureau of Transportation Statistics",
          "path": "https://www.transtats.bts.gov/DL_SelectFields.asp?gnoyr_VQ=FGJ&QO_fu146_anzr=b0-gvzr"
        }
      ],
      "path": "flights-5k.json",
      "scheme": "file",
      "format": "json",
      "mediatype": "text/json",
      "encoding": "utf-8",
      "bytes": 446167,
      "dialect": {
        "json": {
          "keyed": true
        }
      },
      "schema": {
        "fields": [
          {
            "name": "date",
            "type": "string"
          },
          {
            "name": "delay",
            "type": "integer"
          },
          {
            "name": "distance",
            "type": "integer"
          },
          {
            "name": "origin",
            "type": "string"
          },
          {
            "name": "destination",
            "type": "string"
          }
        ]
      }
    },
    {
      "name": "flights-airport.csv",
      "type": "table",
      "description": "Flight delay statistics from U.S. Bureau of Transportation Statistics. Transformed using `/scripts/flights.py`",
      "sources": [
        {
          "title": "U.S. Bureau of Transportation Statistics",
          "path": "https://www.transtats.bts.gov/DL_SelectFields.asp?gnoyr_VQ=FGJ&QO_fu146_anzr=b0-gvzr"
        }
      ],
      "path": "flights-airport.csv",
      "scheme": "file",
      "format": "csv",
      "mediatype": "text/csv",
      "encoding": "utf-8",
      "bytes": 65572,
      "schema": {
        "fields": [
          {
            "name": "origin",
            "type": "string"
          },
          {
            "name": "destination",
            "type": "string"
          },
          {
            "name": "count",
            "type": "integer"
          }
        ]
      }
    },
    {
      "name": "football.json",
      "type": "table",
      "description": "Football match outcomes across multiple divisions from 2013 to 2017, part of a\nlarger dataset from OpenFootball. The subset was made such that there are records for all five\nchosen divisions over the time period.",
      "sources": [
        {
          "title": "OpenFootball",
          "path": "https://github.com/openfootball/football.json"
        }
      ],
      "path": "football.json",
      "scheme": "file",
      "format": "json",
      "mediatype": "text/json",
      "encoding": "utf-8",
      "bytes": 1207180,
      "dialect": {
        "json": {
          "keyed": true
        }
      },
      "schema": {
        "fields": [
          {
            "name": "date",
            "type": "date"
          },
          {
            "name": "division",
            "type": "string"
          },
          {
            "name": "home_team",
            "type": "string"
          },
          {
            "name": "away_team",
            "type": "string"
          },
          {
            "name": "home_score",
            "type": "integer"
          },
          {
            "name": "away_score",
            "type": "integer"
          }
        ]
      }
    },
    {
      "name": "gapminder-health-income.csv",
      "type": "table",
      "description": "Per-capita income, life expectancy, population and regional grouping. Dataset does not specify \nthe reference year for the data. Gapminder historical data is subject to revisions.\n\nGapminder (v30, 2023) defines per-capita income as follows:\n>\"This is real GDP per capita (gross domestic product per person adjusted for inflation) \n>converted to international dollars using purchasing power parity rates. An international dollar \n>has the same purchasing power over GDP as the U.S. dollar has in the United States.\"\n",
      "licenses": [
        {
          "title": "Creative Commons Attribution 4.0 International",
          "path": "https://www.gapminder.org/free-material/"
        }
      ],
      "sources": [
        {
          "title": "Gapminder Foundation",
          "path": "https://www.gapminder.org"
        },
        {
          "title": "Gapminder GDP Per Capita Data",
          "path": "https://docs.google.com/spreadsheets/d/1i5AEui3WZNZqh7MQ4AKkJuCz4rRxGR_pw_9gtbcBOqQ/edit?gid=501532268#gid=501532268"
        }
      ],
      "path": "gapminder-health-income.csv",
      "scheme": "file",
      "format": "csv",
      "mediatype": "text/csv",
      "encoding": "utf-8",
      "bytes": 8605,
      "schema": {
        "fields": [
          {
            "name": "country",
            "type": "string"
          },
          {
            "name": "income",
            "type": "integer"
          },
          {
            "name": "health",
            "type": "number"
          },
          {
            "name": "population",
            "type": "integer"
          },
          {
            "name": "region",
            "type": "string"
          }
        ]
      }
    },
    {
      "name": "gapminder.json",
      "type": "table",
      "description": "This dataset combines key demographic indicators (life expectancy at birth, \npopulation, and fertility rate measured as babies per woman) for various countries from 1955 \nto 2005 at 5-year intervals. It also includes a 'cluster' column, a categorical variable \ngrouping countries. Gapminder's data documentation notes that its philosophy is to fill data \ngaps with estimates and use current geographic boundaries for historical data. Gapminder \nstates that it aims to \"show people the big picture\" rather than support detailed numeric \nanalysis.\n\nNotes:\n1. Country Selection: The set of countries in this file matches the version of this dataset \n   originally added to this collection in 2015. The specific criteria for country selection \n   in that version are not known. Data for Aruba are no longer available in the new version. \n   Hong Kong has been revised to Hong Kong, China in the new version.\n\n2. Data Precision: The precision of float values may have changed from the original version. \n   These changes reflect the most recent source data used for each indicator.\n\n3. Regional Groupings: The 'cluster' column represents a regional mapping of countries \n   corresponding to the 'six_regions' schema in Gapminder's Data Geographies dataset. To \n   preserve continuity with previous versions of this dataset, we have retained the column \n   name 'cluster' instead of renaming it to 'six_regions'. The six regions represented are: \n   `0: south_asia, 1: europe_central_asia, 2: sub_saharan_africa, 3: america, 4: east_asia_pacific, 5: middle_east_north_africa`.",
      "sources": [
        {
          "title": "Gapminder Foundation - Life Expectancy (Data)",
          "path": "https://docs.google.com/spreadsheets/d/1RehxZjXd7_rG8v2pJYV6aY0J3LAsgUPDQnbY4dRdiSs/edit?gid=176703676#gid=176703676",
          "version": "14"
        },
        {
          "title": "Gapminder Foundatio - Life Expectancy (Documentation)",
          "path": "https://www.gapminder.org/data/documentation/gd004/"
        },
        {
          "title": "Gapminder Foundation - Population (Data)",
          "path": "https://docs.google.com/spreadsheets/d/1c1luQNdpH90tNbMIeU7jD__59wQ0bdIGRFpbMm8ZBTk/edit?gid=176703676#gid=176703676",
          "version": "7"
        },
        {
          "title": "Gapminder Foundation - Population (Documentation)",
          "path": "https://www.gapminder.org/data/documentation/gd003/"
        },
        {
          "title": "Gapminder Foundation - Fertility (Data)",
          "path": "https://docs.google.com/spreadsheets/d/1aLtIpAWvDGGa9k2XXEz6hZugWn0wCd5nmzaRPPjbYNA/edit?gid=176703676#gid=176703676",
          "version": "14"
        },
        {
          "title": "Gapminder Foundation - Fertility Documentation (Documentation)",
          "path": "https://www.gapminder.org/data/documentation/gd008/"
        },
        {
          "title": "Gapminder Foundation - Data Geographies (Data)",
          "path": "https://docs.google.com/spreadsheets/d/1qHalit8sXC0R8oVXibc2wa2gY7bkwGzOybEMTWp-08o/edit?gid=1597424158#gid=1597424158",
          "version": "2"
        },
        {
          "title": "Gapminder Foundation - Data Geographies (Documentation)",
          "path": "https://www.gapminder.org/data/geo/"
        },
        {
          "title": "Gapminder Data Documentation",
          "path": "https://www.gapminder.org/data/documentation/"
        }
      ],
      "path": "gapminder.json",
      "scheme": "file",
      "format": "json",
      "mediatype": "text/json",
      "encoding": "utf-8",
      "bytes": 75201,
      "dialect": {
        "json": {
          "keyed": true
        }
      },
      "schema": {
        "fields": [
          {
            "name": "year",
            "type": "integer",
            "description": "Years from 1955 to 2005 at 5-year intervals"
          },
          {
            "name": "country",
            "type": "string",
            "description": "Name of the country"
          },
          {
            "name": "cluster",
            "type": "integer",
            "description": "A categorical variable (values 0-5) grouping countries by region"
          },
          {
            "name": "pop",
            "type": "integer",
            "description": "Population of the country"
          },
          {
            "name": "life_expect",
            "type": "number",
            "description": "Life expectancy in years"
          },
          {
            "name": "fertility",
            "type": "number",
            "description": "Fertility rate (average number of children per woman"
          }
        ]
      }
    },
    {
      "name": "gimp.png",
      "type": "file",
      "description": "Application icons from open-source software projects.",
      "path": "gimp.png",
      "scheme": "file",
      "format": "png",
      "mediatype": "image/png",
      "encoding": "utf-8",
      "bytes": 8211
    },
    {
      "name": "github.csv",
      "type": "table",
      "description": "Generated using `/scripts/github.py`.",
      "path": "github.csv",
      "scheme": "file",
      "format": "csv",
      "mediatype": "text/csv",
      "encoding": "utf-8",
      "bytes": 21059,
      "schema": {
        "fields": [
          {
            "name": "time",
            "type": "string"
          },
          {
            "name": "count",
            "type": "integer"
          }
        ]
      }
    },
    {
      "name": "global-temp.csv",
      "type": "table",
      "description": "Combined Land-Surface Air and Sea-Surface Water Temperature Anomalies (Land-Ocean Temperature Index, L-OTI), 1880-2023.",
      "sources": [
        {
          "title": "NASA Goddard Institute for Space Studies",
          "path": "https://data.giss.nasa.gov/gistemp/"
        }
      ],
      "path": "global-temp.csv",
      "scheme": "file",
      "format": "csv",
      "mediatype": "text/csv",
      "encoding": "utf-8",
      "bytes": 1663,
      "schema": {
        "fields": [
          {
            "name": "year",
            "type": "integer"
          },
          {
            "name": "temp",
            "type": "number"
          }
        ]
      }
    },
    {
      "name": "income.json",
      "type": "table",
      "path": "income.json",
      "scheme": "file",
      "format": "json",
      "mediatype": "text/json",
      "encoding": "utf-8",
      "bytes": 72771,
      "dialect": {
        "json": {
          "keyed": true
        }
      },
      "schema": {
        "fields": [
          {
            "name": "name",
            "type": "string"
          },
          {
            "name": "region",
            "type": "string"
          },
          {
            "name": "id",
            "type": "integer"
          },
          {
            "name": "pct",
            "type": "number"
          },
          {
            "name": "total",
            "type": "integer"
          },
          {
            "name": "group",
            "type": "string"
          }
        ]
      }
    },
    {
      "name": "iowa-electricity.csv",
      "type": "table",
      "description": "The state of Iowa has dramatically increased its production of renewable \nwind power in recent years. This file contains the annual net generation of electricity in \nthe state by source in thousand megawatthours. U.S. EIA data downloaded on May 6, 2018. \nIt is useful for illustrating stacked area charts.",
      "sources": [
        {
          "title": "U.S. Energy Information Administration",
          "path": "https://www.eia.gov/beta/electricity/data/browser/#/topic/0?agg=2,0,1&fuel=vvg&geo=00000g&sec=g&linechart=ELEC.GEN.OTH-IA-99.A~ELEC.GEN.COW-IA-99.A~ELEC.GEN.PEL-IA-99.A~ELEC.GEN.PC-IA-99.A~ELEC.GEN.NG-IA-99.A~~ELEC.GEN.NUC-IA-99.A~ELEC.GEN.HYC-IA-99.A~ELEC.GEN.AOR-IA-99.A~ELEC.GEN.HPS-IA-99.A~&columnchart=ELEC.GEN.ALL-IA-99.A&map=ELEC.GEN.ALL-IA-99.A&freq=A&start=2001&end=2017&ctype=linechart&ltype=pin&tab=overview&maptype=0&rse=0&pin="
        }
      ],
      "path": "iowa-electricity.csv",
      "scheme": "file",
      "format": "csv",
      "mediatype": "text/csv",
      "encoding": "utf-8",
      "bytes": 1531,
      "schema": {
        "fields": [
          {
            "name": "year",
            "type": "date"
          },
          {
            "name": "source",
            "type": "string"
          },
          {
            "name": "net_generation",
            "type": "integer"
          }
        ]
      }
    },
    {
      "name": "jobs.json",
      "type": "table",
      "description": "U.S. census data on [occupations](https://usa.ipums.org/usa-action/variables/OCC1950#codes_section) by sex and year across decades between 1850 and 2000. The dataset was obtained from IPUMS USA, which \"collects, preserves and harmonizes U.S. census microdata\" from as early as 1790.\n\nOriginally created for a 2006 data visualization project called *sense.us* by IBM Research (Jeff Heer, Martin Wattenberg and Fernanda Viégas), described [here](https://homes.cs.washington.edu/~jheer/files/bdata_ch12.pdf). \nThe dataset is also referenced in this vega [example](https://vega.github.io/vega/examples/job-voyager/).\n\nData is based on a tabulation of the [OCC1950](https://usa.ipums.org/usa-action/variables/OCC1950) variable by sex across IPUMS USA samples. The dataset appears to be derived from Version 6.0 (2015) of IPUMS USA, according to 2024 correspondence with the IPUMS Project. IPUMS has made improvements to occupation coding since version 6, particularly for 19th-century samples, which may result in discrepancies between this dataset and current IPUMS data. Details on data revisions are available [here](https://usa.ipums.org/usa-action/revisions).\n\nIPUMS USA confirmed in 2024 correspondence that hosting this dataset on vega-datasets is permissible, stating:\n>We're excited to hear that this dataset made its way to this repository and is being used by students for data visualization. We allow for these types of redistributions of summary data so long as the underlying microdata records are not shared.\n\nThis dataset contains only summary statistics and does not include any underlying microdata records.\n\n1. This dataset represents summary data. The underlying microdata records are not included.\n2. Users attempting to replicate or extend this data should use the [PERWT](https://usa.ipums.org/usa-action/variables/PERWT#description_section) \n(person weight) variable as an expansion factor when working with IPUMS USA extracts.\n3. Due to coding revisions, figures for earlier years (particularly 19th century) may not match current IPUMS USA data exactly.\n\nWhen using this dataset, please refer to IPUMS USA [terms of use](https://usa.ipums.org/usa/terms.shtml).\nThe organization requests use of the following citation for this json file:\n\nSteven Ruggles, Katie Genadek, Ronald Goeken, Josiah Grover, and Matthew Sobek. Integrated Public Use Microdata Series: Version 6.0. Minneapolis: University of Minnesota, 2015. http://doi.org/10.18128/D010.V6.0\n",
      "sources": [
        {
          "title": "IPUMS USA",
          "path": "https://usa.ipums.org/usa/",
          "version": "6.0"
        }
      ],
      "path": "jobs.json",
      "scheme": "file",
      "format": "json",
      "mediatype": "text/json",
      "encoding": "utf-8",
      "bytes": 936649,
      "dialect": {
        "json": {
          "keyed": true
        }
      },
      "schema": {
        "fields": [
          {
            "name": "job",
            "type": "string",
            "description": "The occupation title"
          },
          {
            "name": "sex",
            "type": "string",
            "description": "Sex (men/women)"
          },
          {
            "name": "year",
            "type": "integer",
            "description": "Census year"
          },
          {
            "name": "count",
            "type": "integer",
            "description": "Number of individuals in the occupation"
          },
          {
            "name": "perc",
            "type": "number",
            "description": "Percentage of the workforce in the occupation"
          }
        ]
      }
    },
    {
      "name": "la-riots.csv",
      "type": "table",
      "description": "More than 60 people lost their lives amid the looting and fires that ravaged Los Angeles \nfor five days starting on April 29, 1992. This file contains metadata about each person, including the geographic \ncoordinates of their death. Compiled and published by the Los Angeles Times Data Desk.",
      "sources": [
        {
          "title": "LA Riots Deaths, Los Angeles Times Data Desk",
          "path": "http://spreadsheets.latimes.com/la-riots-deaths/"
        }
      ],
      "path": "la-riots.csv",
      "scheme": "file",
      "format": "csv",
      "mediatype": "text/csv",
      "encoding": "utf-8",
      "bytes": 7432,
      "schema": {
        "fields": [
          {
            "name": "first_name",
            "type": "string"
          },
          {
            "name": "last_name",
            "type": "string"
          },
          {
            "name": "age",
            "type": "integer"
          },
          {
            "name": "gender",
            "type": "string"
          },
          {
            "name": "race",
            "type": "string"
          },
          {
            "name": "death_date",
            "type": "date"
          },
          {
            "name": "address",
            "type": "string"
          },
          {
            "name": "neighborhood",
            "type": "string"
          },
          {
            "name": "type",
            "type": "string"
          },
          {
            "name": "longitude",
            "type": "number"
          },
          {
            "name": "latitude",
            "type": "number"
          }
        ]
      }
    },
    {
      "name": "londonboroughs.json",
      "type": "json",
      "description": "Boundaries of London boroughs reprojected and simplified from `London_Borough_Excluding_MHW` shapefile. \nOriginal data \"contains National Statistics data © Crown copyright and database right (2015)\" \nand \"Contains Ordnance Survey data © Crown copyright and database right [2015].",
      "sources": [
        {
          "title": "Statistical GIS Boundary Files, London Datastore",
          "path": "https://data.london.gov.uk/dataset/statistical-gis-boundary-files-london"
        }
      ],
      "path": "londonBoroughs.json",
      "scheme": "file",
      "format": "topojson",
      "mediatype": "text/topojson",
      "encoding": "utf-8",
      "bytes": 14732
    },
    {
      "name": "londoncentroids.json",
      "type": "table",
      "description": "Calculated from `londonBoroughs.json` using [`d3.geoCentroid`](https://d3js.org/d3-geo/math#geoCentroid).",
      "path": "londonCentroids.json",
      "scheme": "file",
      "format": "json",
      "mediatype": "text/json",
      "encoding": "utf-8",
      "bytes": 2339,
      "dialect": {
        "json": {
          "keyed": true
        }
      },
      "schema": {
        "fields": [
          {
            "name": "name",
            "type": "string"
          },
          {
            "name": "cx",
            "type": "number"
          },
          {
            "name": "cy",
            "type": "number"
          }
        ]
      }
    },
    {
      "name": "londontubelines.json",
      "type": "json",
      "description": "Selected rail lines simplified from source.",
      "sources": [
        {
          "title": "London Tube Data",
          "path": "https://github.com/oobrien/vis/tree/master/tube/data"
        }
      ],
      "path": "londonTubeLines.json",
      "scheme": "file",
      "format": "topojson",
      "mediatype": "text/topojson",
      "encoding": "utf-8",
      "bytes": 80097
    },
    {
      "name": "lookup_groups.csv",
      "type": "table",
      "path": "lookup_groups.csv",
      "scheme": "file",
      "format": "csv",
      "mediatype": "text/csv",
      "encoding": "utf-8",
      "bytes": 77,
      "schema": {
        "fields": [
          {
            "name": "group",
            "type": "integer"
          },
          {
            "name": "person",
            "type": "string"
          }
        ]
      }
    },
    {
      "name": "lookup_people.csv",
      "type": "table",
      "path": "lookup_people.csv",
      "scheme": "file",
      "format": "csv",
      "mediatype": "text/csv",
      "encoding": "utf-8",
      "bytes": 125,
      "schema": {
        "fields": [
          {
            "name": "name",
            "type": "string"
          },
          {
            "name": "age",
            "type": "integer"
          },
          {
            "name": "height",
            "type": "integer"
          }
        ]
      }
    },
    {
      "name": "miserables.json",
      "type": "json",
      "path": "miserables.json",
      "scheme": "file",
      "format": "json",
      "mediatype": "text/json",
      "encoding": "utf-8",
      "bytes": 12372
    },
    {
      "name": "monarchs.json",
      "type": "table",
      "description": "A chronological list of English and British monarchs from Elizabeth I through George IV.\nEach entry includes:\n\nThe dataset contains two intentional inaccuracies to maintain compatibility with \nthe [Wheat and Wages](https://vega.github.io/vega/examples/wheat-and-wages/) example visualization:\n1. the start date for the reign of Elizabeth I is shown as 1565, instead of 1558;\n2. the end date for the reign of George IV is shown as 1820, instead of 1830.\nThese discrepancies align the `monarchs.json` dataset with the start and end dates of the `wheat.json` dataset used i the visualization.\nThe entry \"W&M\" represents the joint reign of William III and Mary II. While the dataset shows their reign as 1689-1702, \nthe official Web site of the British royal family indicates that Mary II's reign ended in 1694, though William III continued to rule until 1702.\nThe `commonwealth` field is used to flag the period from 1649 to 1660, which includes the Commonwealth of England, the Protectorate, \nand the period leading to the Restoration. While historically more accurate to call this the \"interregnum,\" the field name of `commonwealth` \nfrom the original dataset is retained for backwards compatibility.\nThe dataset was revised in Aug. 2024. James II's reign now ends in 1688 (previously 1689).\nSource data has been verified against the kings & queens and interregnum pages of the official website of the British royal family (retrieved in Aug. 2024).\nContent on the site is protected by Crown Copyright. \nUnder the [UK Government Licensing Framework](https://www.nationalarchives.gov.uk/information-management/re-using-public-sector-information/uk-government-licensing-framework/crown-copyright/), most \nCrown copyright information is available under the [Open Government Licence v3.0](https://www.nationalarchives.gov.uk/doc/open-government-licence/version/3/).",
      "sources": [
        {
          "title": "The Royal Family - Kings & Queens",
          "path": "https://www.royal.uk/kings-and-queens-1066"
        },
        {
          "title": "The Royal Family - Interregnum",
          "path": "https://www.royal.uk/interregnum-1649-1660"
        }
      ],
      "path": "monarchs.json",
      "scheme": "file",
      "format": "json",
      "mediatype": "text/json",
      "encoding": "utf-8",
      "bytes": 683,
      "dialect": {
        "json": {
          "keyed": true
        }
      },
      "schema": {
        "fields": [
          {
            "name": "name",
            "type": "string",
            "description": "The ruler's name or identifier (e.g., \"W&M\" for William and Mary, \"Cromwell\" for the period of interregnum)"
          },
          {
            "name": "start",
            "type": "integer",
            "description": "The year their rule began"
          },
          {
            "name": "end",
            "type": "integer",
            "description": "The year their rule ended"
          },
          {
            "name": "index",
            "type": "integer",
            "description": "A zero-based sequential number assigned to each entry, representing the chronological order of rulers"
          }
        ]
      }
    },
    {
      "name": "movies.json",
      "type": "table",
      "description": "The dataset has well known and intentionally included errors. \nThis dataset is provided for instructional purposes, including the need to reckon with dirty data.",
      "path": "movies.json",
      "scheme": "file",
      "format": "json",
      "mediatype": "text/json",
      "encoding": "utf-8",
      "bytes": 1399981,
      "dialect": {
        "json": {
          "keyed": true
        }
      },
      "schema": {
        "fields": [
          {
            "name": "Title",
            "type": "string"
          },
          {
            "name": "US Gross",
            "type": "integer"
          },
          {
            "name": "Worldwide Gross",
            "type": "integer"
          },
          {
            "name": "US DVD Sales",
            "type": "integer"
          },
          {
            "name": "Production Budget",
            "type": "integer"
          },
          {
            "name": "Release Date",
            "type": "string"
          },
          {
            "name": "MPAA Rating",
            "type": "string"
          },
          {
            "name": "Running Time min",
            "type": "integer"
          },
          {
            "name": "Distributor",
            "type": "string"
          },
          {
            "name": "Source",
            "type": "string"
          },
          {
            "name": "Major Genre",
            "type": "string"
          },
          {
            "name": "Creative Type",
            "type": "string"
          },
          {
            "name": "Director",
            "type": "string"
          },
          {
            "name": "Rotten Tomatoes Rating",
            "type": "integer"
          },
          {
            "name": "IMDB Rating",
            "type": "number"
          },
          {
            "name": "IMDB Votes",
            "type": "integer"
          }
        ]
      }
    },
    {
      "name": "normal-2d.json",
      "type": "table",
      "path": "normal-2d.json",
      "scheme": "file",
      "format": "json",
      "mediatype": "text/json",
      "encoding": "utf-8",
      "bytes": 34398,
      "dialect": {
        "json": {
          "keyed": true
        }
      },
      "schema": {
        "fields": [
          {
            "name": "u",
            "type": "number"
          },
          {
            "name": "v",
            "type": "number"
          }
        ]
      }
    },
    {
      "name": "obesity.json",
      "type": "table",
      "path": "obesity.json",
      "scheme": "file",
      "format": "json",
      "mediatype": "text/json",
      "encoding": "utf-8",
      "bytes": 2202,
      "dialect": {
        "json": {
          "keyed": true
        }
      },
      "schema": {
        "fields": [
          {
            "name": "id",
            "type": "integer"
          },
          {
            "name": "rate",
            "type": "number"
          },
          {
            "name": "state",
            "type": "string"
          }
        ]
      }
    },
    {
      "name": "ohlc.json",
      "type": "table",
      "description": "This dataset contains the performance of the Chicago Board Options Exchange \n[Volatility Index](https://en.wikipedia.org/wiki/VIX) ([VIX](https://finance.yahoo.com/chart/%5EVIX#overview))\nin the summer of 2009.",
      "sources": [
        {
          "title": "Yahoo Finance VIX Data",
          "path": "https://finance.yahoo.com/chart/%5EVIX"
        }
      ],
      "path": "ohlc.json",
      "scheme": "file",
      "format": "json",
      "mediatype": "text/json",
      "encoding": "utf-8",
      "bytes": 5737,
      "dialect": {
        "json": {
          "keyed": true
        }
      },
      "schema": {
        "fields": [
          {
            "name": "date",
            "type": "date"
          },
          {
            "name": "open",
            "type": "number"
          },
          {
            "name": "high",
            "type": "number"
          },
          {
            "name": "low",
            "type": "number"
          },
          {
            "name": "close",
            "type": "number"
          },
          {
            "name": "signal",
            "type": "string"
          },
          {
            "name": "ret",
            "type": "number"
          }
        ]
      }
    },
    {
      "name": "penguins.json",
      "type": "table",
      "description": "Palmer Archipelago (Antarctica) penguin data collected and made available by \n[Dr. Kristen Gorman](https://www.uaf.edu/cfos/people/faculty/detail/kristen-gorman.php) \nand the Palmer Station, Antarctica LTER, a member of the [Long Term Ecological Research \nNetwork](https://lternet.edu/).",
      "sources": [
        {
          "title": "Palmer Station Antarctica LTER",
          "path": "https://pal.lternet.edu/"
        },
        {
          "title": "Allison Horst's Penguins Repository",
          "path": "https://github.com/allisonhorst/penguins"
        }
      ],
      "path": "penguins.json",
      "scheme": "file",
      "format": "json",
      "mediatype": "text/json",
      "encoding": "utf-8",
      "bytes": 67119,
      "dialect": {
        "json": {
          "keyed": true
        }
      },
      "schema": {
        "fields": [
          {
            "name": "Species",
            "type": "string"
          },
          {
            "name": "Island",
            "type": "string"
          },
          {
            "name": "Beak Length (mm)",
            "type": "number"
          },
          {
            "name": "Beak Depth (mm)",
            "type": "number"
          },
          {
            "name": "Flipper Length (mm)",
            "type": "integer"
          },
          {
            "name": "Body Mass (g)",
            "type": "integer"
          },
          {
            "name": "Sex",
            "type": "string"
          }
        ]
      }
    },
    {
      "name": "platformer-terrain.json",
      "type": "table",
      "description": "Assets from the video game Celeste.",
      "sources": [
        {
          "title": "Celeste Game",
          "path": "http://www.celestegame.com/"
        }
      ],
      "path": "platformer-terrain.json",
      "scheme": "file",
      "format": "json",
      "mediatype": "text/json",
      "encoding": "utf-8",
      "bytes": 1424097,
      "dialect": {
        "json": {
          "keyed": true
        }
      },
      "schema": {
        "fields": [
          {
            "name": "x",
            "type": "integer"
          },
          {
            "name": "y",
            "type": "integer"
          },
          {
            "name": "lumosity",
            "type": "number"
          },
          {
            "name": "saturation",
            "type": "integer"
          },
          {
            "name": "name",
            "type": "string"
          },
          {
            "name": "id",
            "type": "string"
          },
          {
            "name": "color",
            "type": "string"
          },
          {
            "name": "key",
            "type": "string"
          }
        ]
      }
    },
    {
      "name": "points.json",
      "type": "table",
      "path": "points.json",
      "scheme": "file",
      "format": "json",
      "mediatype": "text/json",
      "encoding": "utf-8",
      "bytes": 4926,
      "dialect": {
        "json": {
          "keyed": true
        }
      },
      "schema": {
        "fields": [
          {
            "name": "x",
            "type": "number"
          },
          {
            "name": "y",
            "type": "number"
          }
        ]
      }
    },
    {
      "name": "political-contributions.json",
      "type": "table",
      "description": "Summary financial information on contributions to candidates for U.S. \nelections. An updated version of this datset is available from the \"all candidates\" files \n(in pipe-delimited format) on the bulk data download page of the U.S. Federal Election \nCommission, or, alternatively, via OpenFEC. Information on each of the 25 columns is \navailable from the [FEC All Candidates File Description](https://www.fec.gov/campaign-finance-data/all-candidates-file-description/).\nThe sample dataset in `political-contributions.json` contains 58 records with dates from 2015.\n\nFEC data is subject to the commission's:\n- [Sale or Use Policy](https://www.fec.gov/updates/sale-or-use-contributor-information/)\n- [Privacy and Security Policy](https://www.fec.gov/about/privacy-and-security-policy/)\n- [Acceptable Use Policy](https://github.com/fecgov/FEC/blob/master/ACCEPTABLE-USE-POLICY.md)\n\nAdditionally, the FEC's Github [repository](https://github.com/fecgov/FEC) states:\n> This project is in the public domain within the United States, and we waive worldwide \n> copyright and related rights through [CC0 universal public domain](https://creativecommons.org/publicdomain/zero/1.0/)\n> dedication. Read more on our license page.\n> A few restrictions limit the way you can use FEC data. For example, you can't use \n> contributor lists for commercial purposes or to solicit donations. Learn more on \n> [FEC.gov](https://www.fec.gov/).",
      "sources": [
        {
          "title": "Federal Election Commission Bulk Data",
          "path": "https://www.fec.gov/data/browse-data/?tab=bulk-data"
        },
        {
          "title": "OpenFEC API",
          "path": "https://api.open.fec.gov/developers/"
        }
      ],
      "path": "political-contributions.json",
      "scheme": "file",
      "format": "json",
      "mediatype": "text/json",
      "encoding": "utf-8",
      "bytes": 50265,
      "dialect": {
        "json": {
          "keyed": true
        }
      },
      "schema": {
        "fields": [
          {
            "name": "Candidate_Identification",
            "type": "string"
          },
          {
            "name": "Candidate_Name",
            "type": "string"
          },
          {
            "name": "Incumbent_Challenger_Status",
            "type": "string"
          },
          {
            "name": "Party_Code",
            "type": "integer"
          },
          {
            "name": "Party_Affiliation",
            "type": "string"
          },
          {
            "name": "Total_Receipts",
            "type": "number"
          },
          {
            "name": "Transfers_from_Authorized_Committees",
            "type": "integer"
          },
          {
            "name": "Total_Disbursements",
            "type": "number"
          },
          {
            "name": "Transfers_to_Authorized_Committees",
            "type": "number"
          },
          {
            "name": "Beginning_Cash",
            "type": "number"
          },
          {
            "name": "Ending_Cash",
            "type": "number"
          },
          {
            "name": "Contributions_from_Candidate",
            "type": "number"
          },
          {
            "name": "Loans_from_Candidate",
            "type": "integer"
          },
          {
            "name": "Other_Loans",
            "type": "integer"
          },
          {
            "name": "Candidate_Loan_Repayments",
            "type": "number"
          },
          {
            "name": "Other_Loan_Repayments",
            "type": "integer"
          },
          {
            "name": "Debts_Owed_By",
            "type": "number"
          },
          {
            "name": "Total_Individual_Contributions",
            "type": "integer"
          },
          {
            "name": "Candidate_State",
            "type": "string"
          },
          {
            "name": "Candidate_District",
            "type": "integer"
          },
          {
            "name": "Contributions_from_Other_Political_Committees",
            "type": "integer"
          },
          {
            "name": "Contributions_from_Party_Committees",
            "type": "integer"
          },
          {
            "name": "Coverage_End_Date",
            "type": "string"
          },
          {
            "name": "Refunds_to_Individuals",
            "type": "integer"
          },
          {
            "name": "Refunds_to_Committees",
            "type": "integer"
          }
        ]
      }
    },
    {
      "name": "population.json",
      "type": "table",
      "description": "United States population statistics by sex and age group across decades between 1850 and 2000. \nThe dataset was obtained from IPUMS USA, which \"collects, preserves and harmonizes U.S. census \nmicrodata\" from as early as 1790.\n\nIPUMS updates and revises datasets over time, which may result in discrepancies between this \ndataset and current IPUMS data. Details on data revisions are available here.\n\nWhen using this dataset, please refer to IPUMS USA terms of use. The organization requests the \nuse of the following citation for this json file:\nSteven Ruggles, Katie Genadek, Ronald Goeken, Josiah Grover, and Matthew Sobek. Integrated \nPublic Use Microdata Series: Version 6.0. Minneapolis: University of Minnesota, 2015. \nhttp://doi.org/10.18128/D010.V6.0\n",
      "sources": [
        {
          "title": "IPUMS USA",
          "path": "https://usa.ipums.org/usa/"
        }
      ],
      "path": "population.json",
      "scheme": "file",
      "format": "json",
      "mediatype": "text/json",
      "encoding": "utf-8",
      "bytes": 27665,
      "dialect": {
        "json": {
          "keyed": true
        }
      },
      "schema": {
        "fields": [
          {
            "name": "year",
            "type": "integer",
            "description": "Four-digit year of the survey"
          },
          {
            "name": "age",
            "type": "integer",
            "description": "Age group in 5-year intervals (0=0-4, 5=5-9, 10=10-14, ..., 90=90+)"
          },
          {
            "name": "sex",
            "type": "integer",
            "description": "Sex (1=men, 2=women)"
          },
          {
            "name": "people",
            "type": "integer",
            "description": "Number of individuals (IPUMS PERWT)"
          }
        ]
      }
    },
    {
      "name": "population_engineers_hurricanes.csv",
      "type": "table",
      "description": "Per-state data on population, number of engineers, and hurricanes. Used in Vega-Lite example,\n[Three Choropleths Representing Disjoint Data from the Same Table](https://vega.github.io/vega-lite/examples/geo_repeat.html)",
      "sources": [
        {
          "title": "Bureau of Labor Statistics",
          "path": "https://www.bls.gov/oes/tables.htm"
        },
        {
          "title": "American Community Survey",
          "path": "https://factfinder.census.gov/faces/tableservices/jsf/pages/productview.xhtml?pid=ACS_07_3YR_S1901&prodType=table"
        },
        {
          "title": "NOAA National Climatic Data Center",
          "path": "https://www.ncdc.noaa.gov/cdo-web/datatools/records"
        }
      ],
      "path": "population_engineers_hurricanes.csv",
      "scheme": "file",
      "format": "csv",
      "mediatype": "text/csv",
      "encoding": "utf-8",
      "bytes": 1852,
      "schema": {
        "fields": [
          {
            "name": "state",
            "type": "string"
          },
          {
            "name": "id",
            "type": "integer"
          },
          {
            "name": "population",
            "type": "integer"
          },
          {
            "name": "engineers",
            "type": "number"
          },
          {
            "name": "hurricanes",
            "type": "integer"
          }
        ]
      }
    },
    {
      "name": "seattle-weather-hourly-normals.csv",
      "type": "table",
      "description": "Hourly weather normals with metric units. The 1981-2010 Climate Normals are \nNCDC's three-decade averages of climatological variables, including temperature and \nprecipitation. Learn more in the [documentation](https://www1.ncdc.noaa.gov/pub/data/cdo/documentation/NORMAL_HLY_documentation.pdf).\nWe only included temperature, wind, and pressure \nand updated the format to be easier to parse.",
      "sources": [
        {
          "title": "NOAA National Climatic Data Center (NCDC)",
          "path": "https://www.ncdc.noaa.gov/cdo-web/datatools/normals"
        }
      ],
      "path": "seattle-weather-hourly-normals.csv",
      "scheme": "file",
      "format": "csv",
      "mediatype": "text/csv",
      "encoding": "utf-8",
      "bytes": 311148,
      "schema": {
        "fields": [
          {
            "name": "date",
            "type": "datetime"
          },
          {
            "name": "pressure",
            "type": "number"
          },
          {
            "name": "temperature",
            "type": "number"
          },
          {
            "name": "wind",
            "type": "number"
          }
        ]
      }
    },
    {
      "name": "seattle-weather.csv",
      "type": "table",
      "description": "Daily weather records with metric units. Transformed using `/scripts/weather.py`. \nThe categorical \"weather\" field is synthesized from multiple fields in the original dataset. \nThis data is intended for instructional purposes.",
      "sources": [
        {
          "title": "NOAA National Climatic Data Center",
          "path": "https://www.ncdc.noaa.gov/cdo-web/datatools/records"
        }
      ],
      "path": "seattle-weather.csv",
      "scheme": "file",
      "format": "csv",
      "mediatype": "text/csv",
      "encoding": "utf-8",
      "bytes": 48219,
      "schema": {
        "fields": [
          {
            "name": "date",
            "type": "date"
          },
          {
            "name": "precipitation",
            "type": "number"
          },
          {
            "name": "temp_max",
            "type": "number"
          },
          {
            "name": "temp_min",
            "type": "number"
          },
          {
            "name": "wind",
            "type": "number"
          },
          {
            "name": "weather",
            "type": "string"
          }
        ]
      }
    },
    {
      "name": "sp500-2000.csv",
      "type": "table",
      "description": "S&amp;P 500 index values from 2000 to 2020.",
      "sources": [
        {
          "title": "Yahoo Finance",
          "path": "https://finance.yahoo.com/quote/%5EDJI/history/"
        }
      ],
      "path": "sp500-2000.csv",
      "scheme": "file",
      "format": "csv",
      "mediatype": "text/csv",
      "encoding": "utf-8",
      "bytes": 415968,
      "schema": {
        "fields": [
          {
            "name": "date",
            "type": "date"
          },
          {
            "name": "open",
            "type": "number"
          },
          {
            "name": "high",
            "type": "number"
          },
          {
            "name": "low",
            "type": "number"
          },
          {
            "name": "close",
            "type": "number"
          },
          {
            "name": "adjclose",
            "type": "number"
          },
          {
            "name": "volume",
            "type": "integer"
          }
        ]
      }
    },
    {
      "name": "sp500.csv",
      "type": "table",
      "path": "sp500.csv",
      "scheme": "file",
      "format": "csv",
      "mediatype": "text/csv",
      "encoding": "utf-8",
      "bytes": 2305,
      "schema": {
        "fields": [
          {
            "name": "date",
            "type": "string"
          },
          {
            "name": "price",
            "type": "number"
          }
        ]
      }
    },
    {
      "name": "stocks.csv",
      "type": "table",
      "path": "stocks.csv",
      "scheme": "file",
      "format": "csv",
      "mediatype": "text/csv",
      "encoding": "utf-8",
      "bytes": 12245,
      "schema": {
        "fields": [
          {
            "name": "symbol",
            "type": "string"
          },
          {
            "name": "date",
            "type": "string"
          },
          {
            "name": "price",
            "type": "number"
          }
        ]
      }
    },
    {
      "name": "udistrict.json",
      "type": "table",
      "path": "udistrict.json",
      "scheme": "file",
      "format": "json",
      "mediatype": "text/json",
      "encoding": "utf-8",
      "bytes": 6460,
      "dialect": {
        "json": {
          "keyed": true
        }
      },
      "schema": {
        "fields": [
          {
            "name": "key",
            "type": "string"
          },
          {
            "name": "lat",
            "type": "number"
          }
        ]
      }
    },
    {
      "name": "unemployment-across-industries.json",
      "type": "table",
      "description": "Industry-level unemployment statistics from the Current Population Survey \n(CPS), published monthly by the U.S. Bureau of Labor Statistics. Includes unemployed persons \nand unemployment rate across 11 private industries, as well as agricultural, government, and \nself-employed workers. Covers January 2000 through February 2010. Industry classification \nfollows format of CPS Table A-31.\n\nThe dataset can be replicated using the BLS API. For more, see the `scripts` folder of this \nrepository.\n\nThe BLS Web site states:\n> \"Users of the public API should cite the date that data were accessed or retrieved using \n> the API. Users must clearly state that \"BLS.gov cannot vouch for the data or analyses \n> derived from these data after the data have been retrieved from BLS.gov.\" The BLS.gov logo \n> may not be used by persons who are not BLS employees or on products (including web pages) \n> that are not BLS-sponsored.\"\n\nSee full BLS [terms of service](https://www.bls.gov/developers/termsOfService.htm).",
      "sources": [
        {
          "title": "U.S. Census Bureau Current Population Survey",
          "path": "https://www.census.gov/programs-surveys/cps.html"
        },
        {
          "title": "BLS LAUS Data Tools",
          "path": "https://www.bls.gov/lau/data.htm"
        },
        {
          "title": "Bureau of Labor Statistics Table A-31",
          "path": "https://www.bls.gov/web/empsit/cpseea31.htm"
        }
      ],
      "path": "unemployment-across-industries.json",
      "scheme": "file",
      "format": "json",
      "mediatype": "text/json",
      "encoding": "utf-8",
      "bytes": 185641,
      "dialect": {
        "json": {
          "keyed": true
        }
      },
      "schema": {
        "fields": [
          {
            "name": "series",
            "type": "string",
            "description": "Industry name"
          },
          {
            "name": "year",
            "type": "integer",
            "description": "Year (2000-2010)"
          },
          {
            "name": "month",
            "type": "integer",
            "description": "Month (1-12)"
          },
          {
            "name": "count",
            "type": "integer",
            "description": "Number of unemployed persons (in thousands)"
          },
          {
            "name": "rate",
            "type": "number",
            "description": "Unemployment rate (percentage)"
          },
          {
            "name": "date",
            "type": "datetime",
            "description": "ISO 8601-formatted date string (e.g., \"2000-01-01T08:00:00.000Z\")"
          }
        ]
      }
    },
    {
      "name": "unemployment.tsv",
      "type": "table",
      "description": "This dataset contains county-level unemployment rates in the United States, with data generally\nconsistent with levels reported in 2009. The dataset is structured as tab-separated values.\nThe unemployment rate represents the number of unemployed persons as a percentage of the labor\nforce. According to the Bureau of Labor Statistics (BLS) glossary:\n\nUnemployed persons (Current Population Survey) [are] persons aged 16 years and older who had\nno employment during the reference week, were available for work, except for temporary\nillness, and had made specific efforts to find employment sometime during the 4-week period\nending with the reference week. Persons who were waiting to be recalled to a job from which\nthey had been laid off need not have been looking for work to be classified as unemployed.\n\nThis dataset is derived from the [Local Area Unemployment Statistics (LAUS)](https://www.bls.gov/lau/) program, \na federal-state cooperative effort overseen by the Bureau of Labor Statistics (BLS). \nThe LAUS program produces monthly and annual employment, unemployment, and labor force data for census regions and divisions,\nstates, counties, metropolitan areas, and many cities and towns.\n\nFor the most up-to-date LAUS data:\n1. **Monthly and Annual Data Downloads**:\n- Visit the [LAUS Data Tools](https://www.bls.gov/lau/data.htm) page for [monthly](https://www.bls.gov/lau/tables.htm#mcounty) \nand [annual](https://www.bls.gov/lau/tables.htm#cntyaa) county data.\n2. **BLS Public Data API**:\n- The BLS provides an API for developers to access various datasets, including LAUS data.\n- To use the API for LAUS data, refer to the [LAUS Series ID Formats](https://www.bls.gov/help/hlpforma.htm#LA) to construct your query.\n- API documentation and examples are available on the BLS Developers page.\n\nWhen using BLS public data API and datasets, users should adhere to the [BLS Terms of Service](https://www.bls.gov/developers/termsOfService.htm).",
      "sources": [
        {
          "title": "BLS Developers API",
          "path": "https://www.bls.gov/developers/"
        },
        {
          "title": "BLS Handbook of Methods",
          "path": "https://www.bls.gov/opub/hom/lau/home.htm"
        }
      ],
      "path": "unemployment.tsv",
      "scheme": "file",
      "format": "tsv",
      "mediatype": "text/tsv",
      "encoding": "utf-8",
      "bytes": 34739,
      "dialect": {
        "csv": {
          "delimiter": "\t"
        }
      },
      "schema": {
        "fields": [
          {
            "name": "id",
            "type": "integer",
            "description": "The combined state and county FIPS code"
          },
          {
            "name": "rate",
            "type": "number",
            "description": "The unemployment rate for the county"
          }
        ]
      }
    },
    {
      "name": "uniform-2d.json",
      "type": "table",
      "path": "uniform-2d.json",
      "scheme": "file",
      "format": "json",
      "mediatype": "text/json",
      "encoding": "utf-8",
      "bytes": 34217,
      "dialect": {
        "json": {
          "keyed": true
        }
      },
      "schema": {
        "fields": [
          {
            "name": "u",
            "type": "number"
          },
          {
            "name": "v",
            "type": "number"
          }
        ]
      }
    },
    {
      "name": "us-10m.json",
      "type": "json",
      "path": "us-10m.json",
      "scheme": "file",
      "format": "topojson",
      "mediatype": "text/topojson",
      "encoding": "utf-8",
      "bytes": 642361
    },
    {
      "name": "us-employment.csv",
      "type": "table",
      "description": "In the mid 2000s the global economy was hit by a crippling recession. One result: Massive job \nlosses across the United States. The downturn in employment, and the slow recovery in hiring that \nfollowed, was tracked each month by the Current Employment Statistics program at the U.S. Bureau \nof Labor Statistics.\n\nThis file contains the monthly employment total in a variety of job categories from January 2006 \nthrough December 2015. The numbers are seasonally adjusted and reported in thousands. The data \nwere downloaded on Nov. 11, 2018, and reformatted for use in this library.\n\nTotals are included for the [22 \"supersectors\"](https://download.bls.gov/pub/time.series/ce/ce.supersector)\ntracked by the BLS. The \"nonfarm\" total is the category typically used by \neconomists and journalists as a stand-in for the country's employment total.\n\nA calculated \"nonfarm_change\" column has been appended with the month-to-month change in that \nsupersector's employment. It is useful for illustrating how to make bar charts that report both \nnegative and positive values.\n",
      "sources": [
        {
          "title": "U.S. Bureau of Labor Statistics Current Employment Statistics",
          "path": "https://www.bls.gov/ces/"
        }
      ],
      "path": "us-employment.csv",
      "scheme": "file",
      "format": "csv",
      "mediatype": "text/csv",
      "encoding": "utf-8",
      "bytes": 17841,
      "schema": {
        "fields": [
          {
            "name": "month",
            "type": "date"
          },
          {
            "name": "nonfarm",
            "type": "integer"
          },
          {
            "name": "private",
            "type": "integer"
          },
          {
            "name": "goods_producing",
            "type": "integer"
          },
          {
            "name": "service_providing",
            "type": "integer"
          },
          {
            "name": "private_service_providing",
            "type": "integer"
          },
          {
            "name": "mining_and_logging",
            "type": "integer"
          },
          {
            "name": "construction",
            "type": "integer"
          },
          {
            "name": "manufacturing",
            "type": "integer"
          },
          {
            "name": "durable_goods",
            "type": "integer"
          },
          {
            "name": "nondurable_goods",
            "type": "integer"
          },
          {
            "name": "trade_transportation_utilties",
            "type": "integer"
          },
          {
            "name": "wholesale_trade",
            "type": "number"
          },
          {
            "name": "retail_trade",
            "type": "number"
          },
          {
            "name": "transportation_and_warehousing",
            "type": "number"
          },
          {
            "name": "utilities",
            "type": "number"
          },
          {
            "name": "information",
            "type": "integer"
          },
          {
            "name": "financial_activities",
            "type": "integer"
          },
          {
            "name": "professional_and_business_services",
            "type": "integer"
          },
          {
            "name": "education_and_health_services",
            "type": "integer"
          },
          {
            "name": "leisure_and_hospitality",
            "type": "integer"
          },
          {
            "name": "other_services",
            "type": "integer"
          },
          {
            "name": "government",
            "type": "integer"
          },
          {
            "name": "nonfarm_change",
            "type": "integer"
          }
        ]
      }
    },
    {
      "name": "us-state-capitals.json",
      "type": "table",
      "path": "us-state-capitals.json",
      "scheme": "file",
      "format": "json",
      "mediatype": "text/json",
      "encoding": "utf-8",
      "bytes": 3869,
      "dialect": {
        "json": {
          "keyed": true
        }
      },
      "schema": {
        "fields": [
          {
            "name": "lon",
            "type": "number"
          },
          {
            "name": "lat",
            "type": "number"
          },
          {
            "name": "state",
            "type": "string"
          },
          {
            "name": "city",
            "type": "string"
          }
        ]
      }
    },
    {
      "name": "volcano.json",
      "type": "json",
      "description": "Maunga Whau (Mt Eden) is one of about 50 volcanos in the Auckland volcanic field. \nThis data set gives topographic information for Maunga Whau on a 10m by 10m grid. Digitized from a \ntopographic map by Ross Ihaka, adapted from R datasets. These data should not be regarded as accurate.",
      "sources": [
        {
          "title": "R Datasets",
          "path": "https://stat.ethz.ch/R-manual/R-patched/library/datasets/html/volcano.html"
        }
      ],
      "path": "volcano.json",
      "scheme": "file",
      "format": "json",
      "mediatype": "text/json",
      "encoding": "utf-8",
      "bytes": 21167
    },
    {
      "name": "weather.csv",
      "type": "table",
      "description": "NOAA data transformed using `/scripts/weather.py`. Categorical \"weather\" field synthesized \nfrom multiple fields in the original dataset. This data is intended for instructional purposes.",
      "sources": [
        {
          "title": "NOAA Climate Data Online",
          "path": "http://www.ncdc.noaa.gov/cdo-web/datatools/findstation"
        }
      ],
      "path": "weather.csv",
      "scheme": "file",
      "format": "csv",
      "mediatype": "text/csv",
      "encoding": "utf-8",
      "bytes": 121417,
      "schema": {
        "fields": [
          {
            "name": "location",
            "type": "string"
          },
          {
            "name": "date",
            "type": "date"
          },
          {
            "name": "precipitation",
            "type": "number"
          },
          {
            "name": "temp_max",
            "type": "number"
          },
          {
            "name": "temp_min",
            "type": "number"
          },
          {
            "name": "wind",
            "type": "number"
          },
          {
            "name": "weather",
            "type": "string"
          }
        ]
      }
    },
    {
      "name": "weekly-weather.json",
      "type": "json",
      "description": "Instructional dataset showing actual and predicted temperature data.\n\n> [!IMPORTANT]\n> Named `weather.json` in previous versions (`v1.4.0` - `v2.11.0`).\n",
      "path": "weekly-weather.json",
      "scheme": "file",
      "format": "json",
      "mediatype": "text/json",
      "encoding": "utf-8",
      "bytes": 1281
    },
    {
      "name": "wheat.json",
      "type": "table",
      "description": "In an 1822 letter to Parliament, [William Playfair](https://en.wikipedia.org/wiki/William_Playfair),\na Scottish engineer who is often credited as the founder of statistical graphics, \npublished an elegant chart on the price of wheat. It plots 250 years of prices alongside \nweekly wages and the reigning monarch. He intended to demonstrate that:\n> \"never at any former period was wheat so cheap, in proportion to mechanical labour, as it is at the present time.\"\n",
      "sources": [
        {
          "title": "1822 Playfair Chart",
          "path": "http://dh101.humanities.ucla.edu/wp-content/uploads/2014/08/Vis_2.jpg"
        }
      ],
      "path": "wheat.json",
      "scheme": "file",
      "format": "json",
      "mediatype": "text/json",
      "encoding": "utf-8",
      "bytes": 2085,
      "dialect": {
        "json": {
          "keyed": true
        }
      },
      "schema": {
        "fields": [
          {
            "name": "year",
            "type": "integer"
          },
          {
            "name": "wheat",
            "type": "number"
          },
          {
            "name": "wages",
            "type": "number"
          }
        ]
      }
    },
    {
      "name": "windvectors.csv",
      "type": "table",
      "description": "Simulated wind patterns over northwestern Europe.",
      "path": "windvectors.csv",
      "scheme": "file",
      "format": "csv",
      "mediatype": "text/csv",
      "encoding": "utf-8",
      "bytes": 129253,
      "schema": {
        "fields": [
          {
            "name": "longitude",
            "type": "number"
          },
          {
            "name": "latitude",
            "type": "number"
          },
          {
            "name": "dir",
            "type": "integer"
          },
          {
            "name": "dirCat",
            "type": "integer"
          },
          {
            "name": "speed",
            "type": "number"
          }
        ]
      }
    },
    {
      "name": "world-110m.json",
      "type": "json",
      "path": "world-110m.json",
      "scheme": "file",
      "format": "topojson",
      "mediatype": "text/topojson",
      "encoding": "utf-8",
      "bytes": 119410
    },
    {
      "name": "zipcodes.csv",
      "type": "table",
      "description": "GeoNames.org",
      "sources": [
        {
          "title": "GeoNames",
          "path": "https://www.geonames.org"
        }
      ],
      "path": "zipcodes.csv",
      "scheme": "file",
      "format": "csv",
      "mediatype": "text/csv",
      "encoding": "utf-8",
      "bytes": 2018388,
      "schema": {
        "fields": [
          {
            "name": "zip_code",
            "type": "integer"
          },
          {
            "name": "latitude",
            "type": "number"
          },
          {
            "name": "longitude",
            "type": "number"
          },
          {
            "name": "city",
            "type": "string"
          },
          {
            "name": "state",
            "type": "string"
          },
          {
            "name": "county",
            "type": "string"
          }
        ]
      }
    }
  ]
}<|MERGE_RESOLUTION|>--- conflicted
+++ resolved
@@ -20,11 +20,7 @@
     }
   ],
   "version": "2.11.0",
-<<<<<<< HEAD
-  "created": "2024-12-21T03:45:20.071176+00:00",
-=======
-  "created": "2024-12-21T15:55:19.477787+00:00",
->>>>>>> 2f1c39fe
+  "created": "2024-12-21T16:09:47.521815+00:00",
   "resources": [
     {
       "name": "7zip.png",
@@ -820,10 +816,10 @@
     {
       "name": "crimea.json",
       "type": "table",
-      "description": "This dataset, which informed Florence Nightingale's groundbreaking work in public health, details \nmonthly mortality rates from British military hospitals during the Crimean War (1854-1856). \n\nNightingale credits Dr. William Farr for compiling the data from the 1858 [Medical and Surgical \nHistory of the British Army](http://resource.nlm.nih.gov/62510370R). The dataset categorizes \ndeaths into \"zymotic\" diseases (preventable infectious diseases), wounds/injuries, and other causes. \nCovering the period from April 1854 to March 1856, the dataset includes monthly army strength \nalongside mortality figures. Nightingale transformed this data into her now-famous [polar area \ndiagrams](https://iiif.lib.harvard.edu/manifests/view/drs:7420433$25i). \n\nThe annual mortality rates plotted in the chart can be calculated from the dataset using the formula \n> (Deaths × 1000 × 12) / Army Size. \n\nAs [The Lancet](https://pmc.ncbi.nlm.nih.gov/articles/PMC7252134/) argued in 2020, Nightingale's \ninnovative visualizations proved that \"far more men died of disease, infection, and exposure \nthan in battle—a fact that shocked the British nation.\" Her work also vividly illustrated \nthe dramatic impact of sanitary reforms, particularly in reducing preventable deaths.",
-      "sources": [
-        {
-          "title": "Nightingale, Florence. A contribution to the sanitary history of the British army during the late war with Russia. London : John W. Parker and Son, 1859. Table II. Table showing the Estimated Average Monthly Strength of the Army; and the Deaths and Annual Rate of Mortality per 1,000 in each month, from April 1854, to March 1856 (inclusive), in the Hospitals of the Army in the East\n",
+      "description": "This dataset, which informed Florence Nightingale's groundbreaking work in public health, details \nmonthly mortality rates from British military hospitals during the Crimean War (1854-1856). \n\nNightingale credits Dr. William Farr for compiling the data from the 1858 [Medical and Surgical \nHistory of the British Army](http://resource.nlm.nih.gov/62510370R). The dataset categorizes \ndeaths into \"zymotic\" diseases (preventable infectious diseases), wounds/injuries, and other causes. \nCovering the period from April 1854 to March 1856, the dataset includes monthly army strength \nalongside mortality figures. Nightingale transformed this data into her now-famous [polar area \ndiagrams](https://iiif.lib.harvard.edu/manifests/view/drs:7420433$25i). \n\nThe annual mortality rates plotted in the chart can be calculated from the dataset using the formula \n> (Deaths &times; 1000 &times; 12) &divide; Army Size. \n\nAs [The Lancet](https://pmc.ncbi.nlm.nih.gov/articles/PMC7252134/) argued in 2020, Nightingale's \ninnovative visualizations proved that \"far more men died of disease, infection, and exposure \nthan in battle—a fact that shocked the British nation.\" Her work also vividly illustrated \nthe dramatic impact of sanitary reforms, particularly in reducing preventable deaths.",
+      "sources": [
+        {
+          "title": "Nightingale, Florence. A contribution to the sanitary history of the British army during the late war with Russia. London : John W. Parker and Son, 1859. Table II. Table showing the Estimated Average Monthly Strength of the Army; and the Deaths and Annual Rate of Mortality per 1,000 in each month, from April 1854, to March 1856 (inclusive), in the Hospitals of the Army in the East.\n",
           "path": "https://nrs.lib.harvard.edu/urn-3:hms.count:1177146?n=21"
         }
       ],
@@ -832,11 +828,7 @@
       "format": "json",
       "mediatype": "text/json",
       "encoding": "utf-8",
-<<<<<<< HEAD
       "bytes": 2183,
-=======
-      "bytes": 1737,
->>>>>>> 2f1c39fe
       "dialect": {
         "json": {
           "keyed": true
@@ -852,7 +844,7 @@
           {
             "name": "wounds",
             "type": "integer",
-            "description": "Deaths from \"Wounds and Injuries\" which comprised: Luxatio (dislocation), Sub-Luxatio (partial dislocation), Vulnus Sclopitorum (gunshot wounds), Vulnus Incisum (incised wounds), Contusio (bruising), Fractura (fractures), Ambustio (burns) and Concussio-Cerebri (brain concussion)"
+            "description": "Deaths from \"Wounds and Injuries\" which comprised: Luxatio (dislocation), Sub-Luxatio (partial dislocation), Vulnus Sclopitorum (gunshot wounds), Vulnus Incisum (incised wounds), Contusio (bruising), Fractura (fractures), Ambustio (burns) and Concussio-Cerebri (brain concussion)\n"
           },
           {
             "name": "other",
